--- conflicted
+++ resolved
@@ -27,11 +27,7 @@
 			continue
 		}
 		if err != nil {
-<<<<<<< HEAD
-			t.Errorf("expected no error for %d; got %v", i, err)
-=======
 			t.Errorf("expected no error for %d; got %v", size, err)
->>>>>>> bb72f3c7
 			continue
 		}
 		if int64(BlockSize) != size {
